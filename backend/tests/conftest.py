--- conflicted
+++ resolved
@@ -186,12 +186,9 @@
             {"course_title": "ML Course", "lesson_number": 1},
             {"course_title": "DS Course", "lesson_number": 2},
         ],
-<<<<<<< HEAD
         distances=[0.1, 0.2],
     )
-=======
-        distances=[0.1, 0.2]
-    )
+
 
 @pytest.fixture
 def test_app():
@@ -264,11 +261,13 @@
     
     return app
 
+
 @pytest.fixture
 def test_client(test_app):
     """Create a test client for the FastAPI app"""
     from fastapi.testclient import TestClient
     return TestClient(test_app)
+
 
 @pytest.fixture
 def mock_rag_system():
@@ -282,6 +281,7 @@
     mock_rag.session_manager.create_session.return_value = "test-session-123"
     return mock_rag
 
+
 @pytest.fixture
 def sample_query_request():
     """Sample query request data for testing"""
@@ -290,6 +290,7 @@
         "session_id": "test-session-123"
     }
 
+
 @pytest.fixture
 def sample_query_response():
     """Sample query response data for testing"""
@@ -297,5 +298,4 @@
         "answer": "Machine learning is a subset of artificial intelligence...",
         "sources": ["Course: ML Basics, Lesson 1", "Course: AI Fundamentals, Lesson 2"],
         "session_id": "test-session-123"
-    }
->>>>>>> 3dc97e50
+    }